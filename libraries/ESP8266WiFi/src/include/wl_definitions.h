/*
  wl_definitions.h - Library for Arduino Wifi shield.
  Copyright (c) 2011-2014 Arduino.  All right reserved.

  This library is free software; you can redistribute it and/or
  modify it under the terms of the GNU Lesser General Public
  License as published by the Free Software Foundation; either
  version 2.1 of the License, or (at your option) any later version.

  This library is distributed in the hope that it will be useful,
  but WITHOUT ANY WARRANTY; without even the implied warranty of
  MERCHANTABILITY or FITNESS FOR A PARTICULAR PURPOSE.  See the GNU
  Lesser General Public License for more details.

  You should have received a copy of the GNU Lesser General Public
  License along with this library; if not, write to the Free Software
  Foundation, Inc., 51 Franklin St, Fifth Floor, Boston, MA  02110-1301  USA
*/
/*
 * wl_definitions.h
 *
 *  Created on: Mar 6, 2011
 *      Author: dlafauci
 */

#ifndef WL_DEFINITIONS_H_
#define WL_DEFINITIONS_H_

// Maximum size of a SSID
#define WL_SSID_MAX_LENGTH 32
// Length of passphrase. Valid lengths are 8-63.
#define WL_WPA_KEY_MAX_LENGTH 63
// Length of key in bytes. Valid values are 5 and 13.
#define WL_WEP_KEY_MAX_LENGTH 13
// Size of a MAC-address or BSSID
#define WL_MAC_ADDR_LENGTH 6
// Size of a MAC-address or BSSID
#define WL_IPV4_LENGTH 4
// Maximum size of a SSID list
#define WL_NETWORKS_LIST_MAXNUM	10
// Maxmium number of socket
#define	MAX_SOCK_NUM		4
// Socket not available constant
#define SOCK_NOT_AVAIL  255
// Default state value for Wifi state field
#define NA_STATE -1
//Maximum number of attempts to establish wifi connection
#define WL_MAX_ATTEMPT_CONNECTION	10

typedef enum {
    WL_NO_SHIELD        = 255,   // for compatibility with WiFi Shield library
    WL_IDLE_STATUS      = 0,
    WL_NO_SSID_AVAIL    = 1,
    WL_SCAN_COMPLETED   = 2,
    WL_CONNECTED        = 3,
    WL_CONNECT_FAILED   = 4,
    WL_CONNECTION_LOST  = 5,
    WL_DISCONNECTED     = 6
} wl_status_t;

/* Encryption modes */
enum wl_enc_type {  /* Values map to 802.11 encryption suites... */
        ENC_TYPE_WEP  = 5,
        ENC_TYPE_TKIP = 2,
        ENC_TYPE_CCMP = 4,
        /* ... except these two, 7 and 8 are reserved in 802.11-2007 */
        ENC_TYPE_NONE = 7,
        ENC_TYPE_AUTO = 8
};

<<<<<<< HEAD
#ifndef __LWIP_TCP_H__
#ifndef LWIP_INTERNAL
=======
#if !defined(LWIP_INTERNAL) && !defined(__LWIP_TCP_H__)
>>>>>>> ee2d4495
enum wl_tcp_state {
  CLOSED      = 0,
  LISTEN      = 1,
  SYN_SENT    = 2,
  SYN_RCVD    = 3,
  ESTABLISHED = 4,
  FIN_WAIT_1  = 5,
  FIN_WAIT_2  = 6,
  CLOSE_WAIT  = 7,
  CLOSING     = 8,
  LAST_ACK    = 9,
  TIME_WAIT   = 10
};
#endif
#endif

#endif /* WL_DEFINITIONS_H_ */<|MERGE_RESOLUTION|>--- conflicted
+++ resolved
@@ -68,12 +68,7 @@
         ENC_TYPE_AUTO = 8
 };
 
-<<<<<<< HEAD
-#ifndef __LWIP_TCP_H__
-#ifndef LWIP_INTERNAL
-=======
 #if !defined(LWIP_INTERNAL) && !defined(__LWIP_TCP_H__)
->>>>>>> ee2d4495
 enum wl_tcp_state {
   CLOSED      = 0,
   LISTEN      = 1,
